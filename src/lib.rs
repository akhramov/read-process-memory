--- conflicted
+++ resolved
@@ -121,11 +121,7 @@
     use self::mach::kern_return::{kern_return_t, KERN_SUCCESS};
     use self::mach::port::{mach_port_t, mach_port_name_t, MACH_PORT_NULL};
     use self::mach::vm_types::{mach_vm_address_t, mach_vm_size_t};
-<<<<<<< HEAD
-=======
-    use self::mach::message::mach_msg_type_number_t;
     use std::convert::TryFrom;
->>>>>>> 4c69bdda
     use std::io;
     use std::process::Child;
 
@@ -209,21 +205,11 @@
         fn copy_address(&self, addr: usize, buf: &mut [u8]) -> io::Result<()> {
             let mut read_len = buf.len() as vm_size_t;
             let result = unsafe {
-<<<<<<< HEAD
                 vm_read_overwrite(*self,
                                   addr as vm_address_t,
                                   buf.len() as vm_size_t,
                                   buf.as_mut_ptr() as vm_address_t,
                                   &mut read_len)
-=======
-                vm_read(self.0,
-                        page_addr as u64,
-                        page_size as vm_size_t,
-                        &read_ptr,
-                        &mut read_len)
-            };
->>>>>>> 4c69bdda
-
             };
 
             if read_len != buf.len() as vm_size_t {
